// Copyright (c) 2011, David J. Pearce (djp@ecs.vuw.ac.nz)
// All rights reserved.
//
// Redistribution and use in source and binary forms, with or without
// modification, are permitted provided that the following conditions are met:
//    * Redistributions of source code must retain the above copyright
//      notice, this list of conditions and the following disclaimer.
//    * Redistributions in binary form must reproduce the above copyright
//      notice, this list of conditions and the following disclaimer in the
//      documentation and/or other materials provided with the distribution.
//    * Neither the name of the <organization> nor the
//      names of its contributors may be used to endorse or promote products
//      derived from this software without specific prior written permission.
//
// THIS SOFTWARE IS PROVIDED BY THE COPYRIGHT HOLDERS AND CONTRIBUTORS "AS IS" AND
// ANY EXPRESS OR IMPLIED WARRANTIES, INCLUDING, BUT NOT LIMITED TO, THE IMPLIED
// WARRANTIES OF MERCHANTABILITY AND FITNESS FOR A PARTICULAR PURPOSE ARE
// DISCLAIMED. IN NO EVENT SHALL DAVID J. PEARCE BE LIABLE FOR ANY
// DIRECT, INDIRECT, INCIDENTAL, SPECIAL, EXEMPLARY, OR CONSEQUENTIAL DAMAGES
// (INCLUDING, BUT NOT LIMITED TO, PROCUREMENT OF SUBSTITUTE GOODS OR SERVICES;
// LOSS OF USE, DATA, OR PROFITS; OR BUSINESS INTERRUPTION) HOWEVER CAUSED AND
// ON ANY THEORY OF LIABILITY, WHETHER IN CONTRACT, STRICT LIABILITY, OR TORT
// (INCLUDING NEGLIGENCE OR OTHERWISE) ARISING IN ANY WAY OUT OF THE USE OF THIS
// SOFTWARE, EVEN IF ADVISED OF THE POSSIBILITY OF SUCH DAMAGE.

package wyc.builder;

import java.util.*;

import static wyc.lang.WhileyFile.internalFailure;
import static wyc.lang.WhileyFile.syntaxError;
import static wyil.util.ErrorMessages.*;
import wyc.lang.*;
import wyc.lang.Stmt.*;
import wyc.lang.WhileyFile.Context;
import wycc.lang.Attribute;
import wycc.lang.NameID;
import wycc.lang.SyntacticElement;
import wycc.lang.SyntaxError;
import wycc.util.Pair;
import wycc.util.ResolveError;
import wycc.util.Triple;
import wyfs.lang.Path;
import wyil.attributes.SourceLocationMap;
import wyil.lang.*;
import wyil.util.AttributedCodeBlock;

/**
 * <p>
 * Responsible for compiling the declarations, statements and expression found
 * in a WhileyFile into WyIL declarations and bytecode blocks. For example:
 * </p>
 *
 * <pre>
 * type nat is (int x) where x >= 0
 *
 * function f(nat x) -> int:
 *    return x-1
 * </pre>
 *
 * <p>
 * The code generator is responsible for generating the code for the constraint
 * on <code>nat</code>, as well as compiling the function's statements into
 * their corresponding WyIL bytecodes. For example, the code generated
 * constraint on type <code>nat</code> would look like this:
 * </p>
 *
 * <pre>
 * type nat is int
 * where:
 *     load x
 *     const 0
 *     ifge goto exit
 *     fail("type constraint not satisfied")
 *  .exit:
 * </pre>
 *
 * This WyIL bytecode simply compares the local variable x against 0. Here, x
 * represents the value held in a variable of type <code>nat</code>. If the
 * constraint fails, then the given message is printed.
 *
 * @author David J. Pearce
 *
 */
public final class CodeGenerator {

	/**
	 * The lambdas are anonymous functions used within statements and
	 * expressions in the source file. These are compiled into anonymised WyIL
	 * functions, since WyIL does not have an internal notion of a lambda.
	 */
	private final ArrayList<WyilFile.FunctionOrMethodDeclaration> lambdas = new ArrayList<WyilFile.FunctionOrMethodDeclaration>();

	/**
	 * The scopes stack is used for determining the correct scoping for continue
	 * and break statements. Whenever we begin translating a loop of some kind,
	 * a <code>LoopScope</code> is pushed on the stack. Once the translation of
	 * that loop is complete, this is then popped off the stack.
	 */
	private Stack<Scope> scopes = new Stack<Scope>();

	/**
	 * Construct a code generator object for translating WhileyFiles into
	 * WyilFiles.
	 *
	 * @param builder
	 *            The enclosing builder instance which provides access to the
	 *            global namespace.
	 * @param resolver
	 *            The relevant type checker instance which provides access to
	 *            the pool of previously determined types.
	 */
	public CodeGenerator(WhileyBuilder builder, FlowTypeChecker resolver) {
	}

	// =========================================================================
	// WhileyFile
	// =========================================================================

	/**
	 * Generate a WyilFile from a given WhileyFile by translating all of the
	 * declarations, statements and expressions into WyIL declarations and
	 * bytecode blocks.
	 *
	 * @param wf
	 *            The WhileyFile to be translated.
	 * @return
	 */
	public WyilFile generate(WhileyFile wf) {
		ArrayList<WyilFile.Block> declarations = new ArrayList<WyilFile.Block>();

		// Go through each declaration and translate in the order of appearance.
		for (WhileyFile.Declaration d : wf.declarations) {
			try {
				if (d instanceof WhileyFile.Type) {
					declarations.add(generate((WhileyFile.Type) d));
				} else if (d instanceof WhileyFile.Constant) {
					declarations.add(generate((WhileyFile.Constant) d));
				} else if (d instanceof WhileyFile.FunctionOrMethod) {
					declarations
							.addAll(generate((WhileyFile.FunctionOrMethod) d));
				}
			} catch (SyntaxError se) {
				throw se;
			} catch (Throwable ex) {
				WhileyFile.internalFailure(ex.getMessage(),
						(WhileyFile.Context) d, d, ex);
			}
		}

		// Add any lambda functions which were used within some expression. Each
		// of these is guaranteed to have been given a unique and valid WyIL
		// name.
		declarations.addAll(lambdas);

		// Done
		return new WyilFile(wf.module, wf.filename, declarations);
	}

	// =========================================================================
	// Constant Declarations
	// =========================================================================

	/**
	 * Generate a WyilFile constant declaration from a WhileyFile constant
	 * declaration. This requires evaluating the given expression to produce a
	 * constant value. If this cannot be done, then a syntax error is raised to
	 * indicate an invalid constant declaration was encountered.
	 */
	private WyilFile.ConstantDeclaration generate(WhileyFile.Constant cd) {
		// TODO: this the point where were should run an evaluator ?
		return new WyilFile.ConstantDeclaration(cd.modifiers(), cd.name(),
				cd.resolvedValue);
	}

	// =========================================================================
	// Type Declarations
	// =========================================================================

	/**
	 * Generate a WyilFile type declaration from a WhileyFile type declaration.
	 * If a type invariant is given, then this will need to be translated into
	 * Wyil bytecode.
	 *
	 * @param td
	 * @return
	 * @throws Exception
	 */
	private WyilFile.TypeDeclaration generate(WhileyFile.Type td)
			throws Exception {
		AttributedCodeBlock invariant = null;

		if (td.invariant != null) {
			// Here, an explicit invariant is given for the type and this needs
			// to be translated into bytecodes as well.
			Environment environment = new Environment();
			int root = environment.allocate(td.resolvedType.raw());
			invariant = new AttributedCodeBlock(new SourceLocationMap());

			addDeclaredVariables(root, td.pattern, td.resolvedType.raw(),
					environment, invariant);
			String lab = CodeUtils.freshLabel();
			generateCondition(lab, td.invariant, environment, invariant, td);
			invariant.add(Codes.Fail());
			invariant.add(Codes.Label(lab));
			invariant.add(Codes.Return());
		}

		return new WyilFile.TypeDeclaration(td.modifiers(), td.name(),
				td.resolvedType.nominal(), invariant);
	}

	// =========================================================================
	// Function / Method Declarations
	// =========================================================================

	private List<WyilFile.FunctionOrMethodDeclaration> generate(
			WhileyFile.FunctionOrMethod fd) throws Exception {
		Type.FunctionOrMethod ftype = fd.resolvedType().raw();

		// The environment maintains the mapping from source-level variables to
		// the registers in WyIL block(s).
		Environment environment = new Environment();

		// method return type
		int paramIndex = 0;

		// ==================================================================
		// Generate pre-condition
		// ==================================================================

		ArrayList<AttributedCodeBlock> requires = new ArrayList<AttributedCodeBlock>();
		for (WhileyFile.Parameter p : fd.parameters) {
			// allocate parameter to register in the current block
			environment.allocate(ftype.params().get(paramIndex++), p.name());
		}

		for (Expr condition : fd.requires) {
			AttributedCodeBlock precondition = new AttributedCodeBlock(new SourceLocationMap());
			String endLab = CodeUtils.freshLabel();
			generateCondition(endLab, condition, environment, precondition, fd);
			precondition.add(Codes.Fail(),attributes(condition));
			precondition.add(Codes.Label(endLab));
			precondition.add(Codes.Return());
			requires.add(precondition);
		}

		// ==================================================================
		// Generate post-condition
		// ==================================================================
		ArrayList<AttributedCodeBlock> ensures = new ArrayList<AttributedCodeBlock>();

		if (fd.ensures.size() > 0) {
			// This indicates one or more explicit ensures clauses are given.
			// Therefore, we must translate each of these into Wyil bytecodes.

			// First, we need to create an appropriate environment within which
			// to translate the post-conditions.
			Environment postEnv = new Environment();
			int root = postEnv.allocate(fd.resolvedType().ret().raw(), "$");

			paramIndex = 0;
			for (WhileyFile.Parameter p : fd.parameters) {
				postEnv.allocate(ftype.params().get(paramIndex), p.name());
				paramIndex++;
			}

			for (Expr condition : fd.ensures) {
				AttributedCodeBlock postcondition = new AttributedCodeBlock(new SourceLocationMap());
				addDeclaredVariables(root, fd.ret, fd.resolvedType().ret().raw(),
						postEnv, postcondition);
				String endLab = CodeUtils.freshLabel();
				generateCondition(endLab, condition, new Environment(postEnv),
						postcondition, fd);
				postcondition.add(Codes.Fail(), attributes(condition));
				postcondition.add(Codes.Label(endLab));
				postcondition.add(Codes.Return());
				ensures.add(postcondition);
			}
		}

		// ==================================================================
		// Generate body
		// ==================================================================

		AttributedCodeBlock body = new AttributedCodeBlock(new SourceLocationMap());
		for (Stmt s : fd.statements) {
			generate(s, environment, body, fd);
		}

		// The following is sneaky. It guarantees that every method ends in a
		// return. For methods that actually need a value, this is either
		// removed as dead-code or remains and will cause an error.
		body.add(Codes.Return(), attributes(fd));

		List<WyilFile.Case> ncases = new ArrayList<WyilFile.Case>();

		ncases.add(new WyilFile.Case(body, requires, ensures));
		ArrayList<WyilFile.FunctionOrMethodDeclaration> declarations = new ArrayList<WyilFile.FunctionOrMethodDeclaration>();

		if (fd instanceof WhileyFile.Function) {
			WhileyFile.Function f = (WhileyFile.Function) fd;
			declarations.add(new WyilFile.FunctionOrMethodDeclaration(fd
					.modifiers(), fd.name(), f.resolvedType.nominal(), ncases));
		} else {
			WhileyFile.Method md = (WhileyFile.Method) fd;
			declarations.add(new WyilFile.FunctionOrMethodDeclaration(fd
					.modifiers(), fd.name(), md.resolvedType.nominal(), ncases));
		}

		return declarations;
	}

	// =========================================================================
	// Statements
	// =========================================================================

	/**
	 * Translate a source-level statement into a WyIL block, using a given
	 * environment mapping named variables to slots.
	 *
	 * @param stmt
	 *            --- Statement to be translated.
	 * @param environment
	 *            --- Mapping from variable names to to slot block registers.
	 * @param codes
	 *            --- Code block into which this statement is to be translated.
	 * @param context
	 *            --- Enclosing context of this statement (i.e. type, constant,
	 *            function or method declaration). The context is used to aid
	 *            with error reporting as it determines the enclosing file.
	 * @return
	 */
	private void generate(Stmt stmt, Environment environment,
			AttributedCodeBlock codes, Context context) {
		try {
			if (stmt instanceof VariableDeclaration) {
				generate((VariableDeclaration) stmt, environment, codes,
						context);
			} else if (stmt instanceof Assign) {
				generate((Assign) stmt, environment, codes, context);
			} else if (stmt instanceof Assert) {
				generate((Assert) stmt, environment, codes, context);
			} else if (stmt instanceof Assume) {
				generate((Assume) stmt, environment, codes, context);
			} else if (stmt instanceof Return) {
				generate((Return) stmt, environment, codes, context);
			} else if (stmt instanceof Debug) {
				generate((Debug) stmt, environment, codes, context);
			} else if (stmt instanceof IfElse) {
				generate((IfElse) stmt, environment, codes, context);
			} else if (stmt instanceof Switch) {
				generate((Switch) stmt, environment, codes, context);
			} else if (stmt instanceof Break) {
				generate((Break) stmt, environment, codes, context);
			} else if (stmt instanceof While) {
				generate((While) stmt, environment, codes, context);
			} else if (stmt instanceof DoWhile) {
				generate((DoWhile) stmt, environment, codes, context);
			} else if (stmt instanceof ForAll) {
				generate((ForAll) stmt, environment, codes, context);
			} else if (stmt instanceof Expr.MethodCall) {
				generate((Expr.MethodCall) stmt, Codes.NULL_REG, environment,
						codes, context);
			} else if (stmt instanceof Expr.FunctionCall) {
				generate((Expr.FunctionCall) stmt, Codes.NULL_REG, environment,
						codes, context);
			} else if (stmt instanceof Expr.IndirectMethodCall) {
				generate((Expr.IndirectMethodCall) stmt, Codes.NULL_REG,
						environment, codes, context);
			} else if (stmt instanceof Expr.IndirectFunctionCall) {
				generate((Expr.IndirectFunctionCall) stmt, Codes.NULL_REG,
						environment, codes, context);
			} else if (stmt instanceof Expr.New) {
				generate((Expr.New) stmt, environment, codes, context);
			} else if (stmt instanceof Skip) {
				generate((Skip) stmt, environment, codes, context);
			} else {
				// should be dead-code
				WhileyFile.internalFailure("unknown statement: "
						+ stmt.getClass().getName(), context, stmt);
			}
		} catch (ResolveError rex) {
			WhileyFile.syntaxError(rex.getMessage(), context, stmt, rex);
		} catch (SyntaxError sex) {
			throw sex;
		} catch (Exception ex) {
			WhileyFile.internalFailure(ex.getMessage(), context, stmt, ex);
		}
	}

	/**
	 * Translate a variable declaration statement into a WyIL block. This only
	 * has an effect if an initialiser expression is given; otherwise, it's
	 * effectively a no-op. Consider the following variable declaration:
	 *
	 * <pre>
	 * int v = x + 1
	 * </pre>
	 *
	 * This might be translated into the following WyIL bytecodes:
	 *
	 * <pre>
	 * const %3 = 1
	 * add %4 = %0, %3
	 * return %4
	 * </pre>
	 *
	 * Here, we see that variable <code>v</code> is allocated to register 4,
	 * whilst variable <code>x</code> is allocated to register 0.
	 *
	 * @param stmt
	 *            --- Statement to be translated.
	 * @param environment
	 *            --- Mapping from variable names to block registers.
	 * @param codes
	 *            --- Code block into which this statement is to be translated.
	 * @param context
	 *            --- Enclosing context of this statement (i.e. type, constant,
	 *            function or method declaration). The context is used to aid
	 *            with error reporting as it determines the enclosing file.
	 * @return
	 */
	private void generate(VariableDeclaration s, Environment environment,
			AttributedCodeBlock codes, Context context) {
		// First, we allocate this variable to a given slot in the environment.
		int root = environment.allocate(s.type.raw());

		// Second, translate initialiser expression if it exists.
		if (s.expr != null) {
			int operand = generate(s.expr, environment, codes, context);
			codes.add(Codes.Assign(s.expr.result().raw(), root, operand),
					attributes(s));
			addDeclaredVariables(root, s.pattern, s.type.raw(), environment,
					codes);
		} else {
			// The following is a little sneaky. Since we don't have an
			// initialiser, we cannot generate any codes for destructuring it.
			// Therefore, we create a dummy block into which any such codes are
			// placed and then we discard it. This is essentially a hack to
			// reuse the existing addDeclaredVariables method.
			addDeclaredVariables(root, s.pattern, s.type.raw(), environment,
					new AttributedCodeBlock());
		}
	}

	/**
	 * Translate an assignment statement into a WyIL block. This must consider
	 * the different forms of assignment which are permitted in Whiley,
	 * including:
	 *
	 * <pre>
	 * x = e     // variable assignment
	 * x,y = e   // tuple assignment
	 * x.f = e   // field assignment
	 * x / y = e // rational assignment
	 * x[i] = e  // index-of assignment
	 * </pre>
	 *
	 * As an example, consider the following index assignment:
	 *
	 * <pre>
	 * xs[i + 1] = 1
	 * </pre>
	 *
	 * This might be translated into the following WyIL bytecodes:
	 *
	 * <pre>
	 * const %2 = 1
	 * const %4 = 1
	 * add %5 = %0, %4
	 * update %1[%5] %2
	 * const %6 = 0
	 * return %6
	 * </pre>
	 *
	 * Here, variable <code>i</code> is allocated to register 0, whilst variable
	 * <code>xs</code> is allocated to register 1. The result of the index
	 * expression <code>i+1</code> is stored in the temporary register 5.
	 *
	 * @param stmt
	 *            --- Statement to be translated.
	 * @param environment
	 *            --- Mapping from variable names to block registers.
	 * @param codes
	 *            --- Code block into which this statement is to be translated.
	 * @param context
	 *            --- Enclosing context of this statement (i.e. type, constant,
	 *            function or method declaration). The context is used to aid
	 *            with error reporting as it determines the enclosing file.
	 * @return
	 */
	private void generate(Assign s, Environment environment,
			AttributedCodeBlock codes, Context context) {

		// First, we translate the right-hand side expression and assign it to a
		// temporary register.
		int operand = generate(s.rhs, environment, codes, context);

		// Second, we update the left-hand side of this assignment
		// appropriately.
		if (s.lhs instanceof Expr.AssignedVariable) {
			Expr.AssignedVariable v = (Expr.AssignedVariable) s.lhs;

			// This is the easiest case. Having translated the right-hand side
			// expression, we now assign it directly to the register allocated
			// for variable on the left-hand side.
			int target = environment.get(v.var);
			codes.add(Codes.Assign(s.rhs.result().raw(), target, operand),
					attributes(s));
		} else if (s.lhs instanceof Expr.RationalLVal) {
			Expr.RationalLVal tg = (Expr.RationalLVal) s.lhs;

			// Having translated the right-hand side expression, we now
			// destructure it using the numerator and denominator unary
			// bytecodes.
			Expr.AssignedVariable lv = (Expr.AssignedVariable) tg.numerator;
			Expr.AssignedVariable rv = (Expr.AssignedVariable) tg.denominator;

			codes.add(Codes.UnaryOperator(s.rhs.result().raw(),
					environment.get(lv.var), operand,
					Codes.UnaryOperatorKind.NUMERATOR), attributes(s));

			codes.add(Codes.UnaryOperator(s.rhs.result().raw(),
					environment.get(rv.var), operand,
					Codes.UnaryOperatorKind.DENOMINATOR), attributes(s));

		} else if (s.lhs instanceof Expr.Tuple) {
			Expr.Tuple tg = (Expr.Tuple) s.lhs;
			// Having translated the right-hand side expression, we now
			// destructure it using tupleload bytecodes and assign to those
			// variables on the left-hand side.
			ArrayList<Expr> fields = new ArrayList<Expr>(tg.fields);

			for (int i = 0; i != fields.size(); ++i) {
				Expr.AssignedVariable v = (Expr.AssignedVariable) fields.get(i);
				codes.add(Codes.TupleLoad((Type.EffectiveTuple) s.rhs.result()
						.raw(), environment.get(v.var), operand, i),
						attributes(s));
			}
		} else if (s.lhs instanceof Expr.IndexOf
				|| s.lhs instanceof Expr.FieldAccess
				|| s.lhs instanceof Expr.Dereference) {

			// This is the more complicated case, since the left-hand side
			// expression is recursive. However, the WyIL update bytecode comes
			// to the rescue here. All we need to do is extract the variable
			// being updated and give this to the update bytecode. For example,
			// in the expression "x.y.f = e" we have that variable "x" is being
			// updated.
			ArrayList<String> fields = new ArrayList<String>();
			ArrayList<Integer> operands = new ArrayList<Integer>();
			Expr.AssignedVariable lhs = extractLVal(s.lhs, fields, operands,
					environment, codes, context);
			int target = environment.get(lhs.var);
			int rhsRegister = generate(s.rhs, environment, codes, context);

			codes.add(Codes.Update(lhs.type.raw(), target, operands,
					rhsRegister, lhs.afterType.raw(), fields), attributes(s));
		} else {
			WhileyFile.syntaxError("invalid assignment", context, s);
		}
	}

	/**
	 * This function recurses down the left-hand side of an assignment (e.g.
	 * x[i] = e, x.f = e, etc) with a complex lval. The primary goal is to
	 * identify the left-most variable which is actually being updated. A
	 * secondary goal is to collect the sequence of field names being updated,
	 * and translate any index expressions and store them in temporary
	 * registers.
	 *
	 * @param e
	 *            The LVal being extract from.
	 * @param fields
	 *            The list of fields being used in the assignment. Initially,
	 *            this is empty and is filled by this method as it traverses the
	 *            lval.
	 * @param operands
	 *            The list of temporary registers in which evaluated index
	 *            expression are stored. Initially, this is empty and is filled
	 *            by this method as it traverses the lval.
	 * @param environment
	 *            Mapping from variable names to block registers.
	 * @param codes
	 *            Code block into which this statement is to be translated.
	 * @param context
	 *            Enclosing context of this statement (i.e. type, constant,
	 *            function or method declaration). The context is used to aid
	 *            with error reporting as it determines the enclosing file.
	 * @return
	 */
	private Expr.AssignedVariable extractLVal(Expr e, ArrayList<String> fields,
			ArrayList<Integer> operands, Environment environment,
			AttributedCodeBlock codes, Context context) {

		if (e instanceof Expr.AssignedVariable) {
			Expr.AssignedVariable v = (Expr.AssignedVariable) e;
			return v;
		} else if (e instanceof Expr.Dereference) {
			Expr.Dereference pa = (Expr.Dereference) e;
			return extractLVal(pa.src, fields, operands, environment, codes,
					context);
		} else if (e instanceof Expr.IndexOf) {
			Expr.IndexOf la = (Expr.IndexOf) e;
			int operand = generate(la.index, environment, codes, context);
			Expr.AssignedVariable l = extractLVal(la.src, fields, operands,
					environment, codes, context);
			operands.add(operand);
			return l;
		} else if (e instanceof Expr.FieldAccess) {
			Expr.FieldAccess ra = (Expr.FieldAccess) e;
			Expr.AssignedVariable r = extractLVal(ra.src, fields, operands,
					environment, codes, context);
			fields.add(ra.name);
			return r;
		} else {
			WhileyFile.syntaxError(errorMessage(INVALID_LVAL_EXPRESSION),
					context, e);
			return null; // dead code
		}
	}

	/**
	 * Translate an assert statement into WyIL bytecodes.
	 *
	 * @param stmt
	 *            --- Statement to be translated.
	 * @param environment
	 *            --- Mapping from variable names to block registers.
	 * @param codes
	 *            --- Code block into which this statement is to be translated.
	 * @param context
	 *            --- Enclosing context of this statement (i.e. type, constant,
	 *            function or method declaration). The context is used to aid
	 *            with error reporting as it determines the enclosing file.
	 * @return
	 */
	private void generate(Stmt.Assert s, Environment environment,
			AttributedCodeBlock codes, Context context) {
		
		// First, create assert block body
		AttributedCodeBlock body = codes.createSubBlock();
		String endLab = CodeUtils.freshLabel();
		generateCondition(endLab, s.expr, environment, body, context);
		body.add(Codes.Fail(), attributes(s.expr));
		body.add(Codes.Label(endLab));
		// Second, create assert bytecode
		codes.add(Codes.Assert(body.bytecodes()), attributes(s));

	}

	/**
	 * Translate an assume statement into WyIL bytecodes.
	 *
	 * @param stmt
	 *            --- Statement to be translated.
	 * @param environment
	 *            --- Mapping from variable names to block registers.
	 * @param codes
	 *            --- Code block into which this statement is to be translated.
	 * @param context
	 *            --- Enclosing context of this statement (i.e. type, constant,
	 *            function or method declaration). The context is used to aid
	 *            with error reporting as it determines the enclosing file.
	 * @return
	 */
	private void generate(Stmt.Assume s, Environment environment,
			AttributedCodeBlock codes, Context context) {
		// First, create assume block body
		AttributedCodeBlock body = codes.createSubBlock();
		String endLab = CodeUtils.freshLabel();
		generateCondition(endLab, s.expr, environment, body, context);
		body.add(Codes.Fail(), attributes(s.expr));
		body.add(Codes.Label(endLab));
		// Second, create assume bytecode
		codes.add(Codes.Assume(body.bytecodes()), attributes(s));
	}

	/**
	 * Translate a return statement into WyIL bytecodes. In the case that a
	 * return expression is provided, then this is first translated and stored
	 * in a temporary register. Consider the following return statement:
	 *
	 * <pre>
	 * return i * 2
	 * </pre>
	 *
	 * This might be translated into the following WyIL bytecodes:
	 *
	 * <pre>
	 * const %3 = 2
	 * mul %4 = %0, %3
	 * return %4
	 * </pre>
	 *
	 * Here, we see that variable <code>I</code> is allocated to register 0,
	 * whilst the result of the expression <code>i * 2</code> is stored in
	 * register 4.
	 *
	 * @param stmt
	 *            --- Statement to be translated.
	 * @param environment
	 *            --- Mapping from variable names to block registers.
	 * @param codes
	 *            --- Code block into which this statement is to be translated.
	 * @param context
	 *            --- Enclosing context of this statement (i.e. type, constant,
	 *            function or method declaration). The context is used to aid
	 *            with error reporting as it determines the enclosing file.
	 * @return
	 */
	private void generate(Stmt.Return s, Environment environment,
			AttributedCodeBlock codes, Context context) {

		if (s.expr != null) {
			int operand = generate(s.expr, environment, codes, context);

			// Here, we don't put the type propagated for the return expression.
			// Instead, we use the declared return type of this function. This
			// has the effect of forcing an implicit coercion between the
			// actual value being returned and its required type.

			Type ret = ((WhileyFile.FunctionOrMethod) context).resolvedType()
					.raw().ret();

			codes.add(Codes.Return(ret, operand), attributes(s));
		} else {
			codes.add(Codes.Return(), attributes(s));
		}
	}

	/**
	 * Translate a skip statement into a WyIL nop bytecode.
	 *
	 * @param stmt
	 *            --- Statement to be translated.
	 * @param environment
	 *            --- Mapping from variable names to block registers.
	 * @param codes
	 *            --- Code block into which this statement is to be translated.
	 * @param context
	 *            --- Enclosing context of this statement (i.e. type, constant,
	 *            function or method declaration). The context is used to aid
	 *            with error reporting as it determines the enclosing file.
	 * @return
	 */
	private void generate(Stmt.Skip s, Environment environment,
			AttributedCodeBlock codes, Context context) {
		codes.add(Codes.Nop, attributes(s));
	}

	/**
	 * Translate a debug statement into WyIL bytecodes. The debug expression is
	 * first translated and stored in a temporary register. Consider the
	 * following debug statement:
	 *
	 * <pre>
	 * debug "Hello World"
	 * </pre>
	 *
	 * This might be translated into the following WyIL bytecodes:
	 *
	 * <pre>
	 * const %2 = "Hello World"
	 * debug %2
	 * </pre>
	 *
	 * Here, we see that debug expression is first stored into the temporary
	 * register 2.
	 *
	 * @param stmt
	 *            --- Statement to be translated.
	 * @param environment
	 *            --- Mapping from variable names to block registers.
	 * @param codes
	 *            --- Code block into which this statement is to be translated.
	 * @param context
	 *            --- Enclosing context of this statement (i.e. type, constant,
	 *            function or method declaration). The context is used to aid
	 *            with error reporting as it determines the enclosing file.
	 * @return
	 */
	private void generate(Stmt.Debug s, Environment environment,
			AttributedCodeBlock codes, Context context) {
		int operand = generate(s.expr, environment, codes, context);
		codes.add(Codes.Debug(operand), attributes(s));
	}

	/**
	 * Translate an if statement into WyIL bytecodes. This is done by first
	 * translating the condition into one or more conditional branches. The true
	 * and false blocks are then translated and marked with labels. Finally, an
	 * exit label is provided to catch the fall-through case. Consider the
	 * following if statement:
	 *
	 * <pre>
	 * if x+1 < 2:
	 *     x = x + 1
	 * ...
	 * </pre>
	 *
	 * This might be translated into the following WyIL bytecodes:
	 *
	 * <pre>
	 * const %3 = 1
	 * add %4 = %0, %3
	 * const %5 = 2
	 * ifge %4, %5 goto label0
	 * const %7 = 1
	 * add %8 = %0, %7
	 * assign %0 = %8
	 * .label0
	 *    ...
	 * </pre>
	 *
	 * Here, we see that result of the condition is stored into temporary
	 * register 4, which is then used in the comparison. In the case the
	 * condition is false, control jumps over the true block; otherwise, it
	 * enters the true block and then (because there is no false block) falls
	 * through.
	 *
	 * @param stmt
	 *            --- Statement to be translated.
	 * @param environment
	 *            --- Mapping from variable names to block registers.
	 * @param codes
	 *            --- Code block into which this statement is to be translated.
	 * @param context
	 *            --- Enclosing context of this statement (i.e. type, constant,
	 *            function or method declaration). The context is used to aid
	 *            with error reporting as it determines the enclosing file.
	 * @return
	 */
	private void generate(Stmt.IfElse s, Environment environment,
			AttributedCodeBlock codes, Context context) {
		
		String falseLab = CodeUtils.freshLabel();
		String exitLab = s.falseBranch.isEmpty() ? falseLab : CodeUtils
				.freshLabel();

		generateCondition(falseLab, invert(s.condition), environment, codes,
				context);

		for (Stmt st : s.trueBranch) {
			generate(st, environment, codes, context);
		}
		if (!s.falseBranch.isEmpty()) {
			codes.add(Codes.Goto(exitLab));
			codes.add(Codes.Label(falseLab));
			for (Stmt st : s.falseBranch) {
				generate(st, environment, codes, context);
			}
		}

		codes.add(Codes.Label(exitLab));
	}

	/**
	 * Translate a break statement into a WyIL unconditional branch bytecode.
	 * This requires examining the scope stack to determine the correct target
	 * for the branch. Consider the following use of a break statement:
	 *
	 * <pre>
	 * while x < 10:
	 *    if x == 0:
	 *       break
	 *    x = x + 1
	 * ...
	 * </pre>
	 *
	 * This might be translated into the following WyIL bytecodes:
	 *
	 * <pre>
	 * loop (%0)
	 *     const %3 = 10
	 *     ifge %0, %3 goto label0
	 *     const %5 = 0
	 *     ifne %0, %5 goto label1
	 *     goto label0
	 *     .label1
	 *     const %7 = 1
	 *     add %8 = %0, %7
	 *     assign %0 = %8
	 * .label0
	 * ...
	 * </pre>
	 *
	 * Here, we see that the break statement is translated into the bytecode
	 * "goto label0", which exits the loop.
	 *
	 * @param stmt
	 *            --- Statement to be translated.
	 * @param environment
	 *            --- Mapping from variable names to block registers.
	 * @param codes
	 *            --- Code block into which this statement is to be translated.
	 * @param context
	 *            --- Enclosing context of this statement (i.e. type, constant,
	 *            function or method declaration). The context is used to aid
	 *            with error reporting as it determines the enclosing file.
	 * @return
	 */
	private void generate(Stmt.Break s, Environment environment,
			AttributedCodeBlock codes, Context context) {
		LoopScope scope = findEnclosingScope(LoopScope.class);
		if (scope == null) {
			WhileyFile
					.syntaxError(errorMessage(BREAK_OUTSIDE_LOOP), context, s);
		}
		codes.add(Codes.Goto(scope.breakLabel));
	}

	/**
	 * Translate a switch statement into WyIL bytecodes. This is done by first
	 * translating the switch expression and storing its result in a temporary
	 * register. Then, each case is translated in order of appearance. Consider
	 * the following switch statement:
	 *
	 * <pre>
	 * switch x+1:
	 *     case 0,1:
	 *         return x+1
	 *     case 2:
	 *         x = x - 1
	 *     default:
	 *         x = 0
	 * </pre>
	 *
	 * This might be translated into the following WyIL bytecodes:
	 *
	 * <pre>
	 *     const %2 = 1
	 *     add %3 = %0, %2
	 *     switch %3 0->label1, 1->label1, 2->label2, *->label0
	 * .label1
	 *     const %3 = 1
	 *     add %4 = %0, %3
	 *     return %4
	 * .label2
	 *     const %6 = 1
	 *     sub %7 = %0, %6
	 *     assign %0 = %7
	 *     goto label3
	 * .label0
	 *     const %8 = 0
	 *     assign %0 = %8
	 *     goto label3
	 * .label3
	 * </pre>
	 *
	 * Here, we see that switch expression is first stored into the temporary
	 * register 3. Then, each of the values 0 -- 2 is routed to the start of its
	 * block, with * representing the default case.
	 *
	 * @param stmt
	 *            --- Statement to be translated.
	 * @param environment
	 *            --- Mapping from variable names to block registers.
	 * @param codes
	 *            --- Code block into which this statement is to be translated.
	 * @param context
	 *            --- Enclosing context of this statement (i.e. type, constant,
	 *            function or method declaration). The context is used to aid
	 *            with error reporting as it determines the enclosing file.
	 * @return
	 */
	private void generate(Stmt.Switch s, Environment environment,
			AttributedCodeBlock codes, Context context) throws Exception {
		String exitLab = CodeUtils.freshLabel();
		int operand = generate(s.expr, environment, codes, context);
		String defaultTarget = exitLab;
		HashSet<Constant> values = new HashSet<>();
		ArrayList<Pair<Constant, String>> cases = new ArrayList<>();
		int start = codes.size();

		for (Stmt.Case c : s.cases) {
			if (c.expr.isEmpty()) {
				// A case with an empty match represents the default label. We
				// must check that we have not already seen a case with an empty
				// match (otherwise, we'd have two default labels ;)
				if (defaultTarget != exitLab) {
					WhileyFile.syntaxError(
							errorMessage(DUPLICATE_DEFAULT_LABEL), context, c);
				} else {
					defaultTarget = CodeUtils.freshLabel();
					codes.add(Codes.Label(defaultTarget), attributes(c));
					for (Stmt st : c.stmts) {
						generate(st, environment, codes, context);
					}
					codes.add(Codes.Goto(exitLab), attributes(c));
				}

			} else if (defaultTarget == exitLab) {
				String target = CodeUtils.freshLabel();
				codes.add(Codes.Label(target), attributes(c));

				// Case statements in Whiley may have multiple matching constant
				// values. Therefore, we iterate each matching value and
				// construct a mapping from that to a label indicating the start
				// of the case body.

				for (Constant constant : c.constants) {
					// Check whether this case constant has already been used as
					// a case constant elsewhere. If so, then report an error.
					if (values.contains(constant)) {
						WhileyFile.syntaxError(
								errorMessage(DUPLICATE_CASE_LABEL), context, c);
					}
					cases.add(new Pair<>(constant, target));
					values.add(constant);
				}

				for (Stmt st : c.stmts) {
					generate(st, environment, codes, context);
				}
				codes.add(Codes.Goto(exitLab), attributes(c));

			} else {
				// This represents the case where we have another non-default
				// case after the default case. Such code cannot be executed,
				// and is therefore reported as an error.
				WhileyFile.syntaxError(errorMessage(UNREACHABLE_CODE), context,
						c);
			}
		}
		
		codes.add(start, Codes.Switch(s.expr.result().raw(), operand,
				defaultTarget, cases), attributes(s));
		codes.add(Codes.Label(exitLab), attributes(s));
	}

	/**
<<<<<<< HEAD
	 * Translate a try-catch statement into WyIL bytecodes. Consider the
	 * following try-catch block:
	 *
	 * <pre>
	 * try:
	 *     x = f(x+1)
	 * catch(string err):
	 *     return err
	 * ...
	 * </pre>
	 *
	 * This might be translated into the following WyIL bytecodes:
	 *
	 * <pre>
	 *     trycatch string->label4
	 *         const %4 = 1
	 *         add %5 = %0, %4
	 *         invoke %2 = (%5) test:f : function(int) -> int throws string
	 *         goto label5
	 * .label4
	 *     const %6 = 0
	 *     return %6
	 * .label5
	 *     ...
	 * </pre>
	 *
	 * Here, we see the trycatch bytecode routes exceptions to the start of
	 * their catch handlers. Likewise, at the end of the try block control
	 * branches over the catch handlers to continue on with the remainder of the
	 * function.
	 *
	 * @param stmt
	 *            --- Statement to be translated.
	 * @param environment
	 *            --- Mapping from variable names to block registers.
	 * @param codes
	 *            --- Code block into which this statement is to be translated.
	 * @param context
	 *            --- Enclosing context of this statement (i.e. type, constant,
	 *            function or method declaration). The context is used to aid
	 *            with error reporting as it determines the enclosing file.
	 * @return
	 */
	private void generate(TryCatch s, Environment environment, Code.Block codes, Context context) throws Exception {
		int start = codes.size();
		int exceptionRegister = environment.allocate(Type.T_ANY);
		String exitLab = CodeUtils.freshLabel();

		for (Stmt st : s.body) {
			generate(st, environment, codes, context);
		}
		codes.add(Codes.Goto(exitLab),attributes(s));
		String endLab = null;
		ArrayList<Pair<Type,String>> catches = new ArrayList<Pair<Type,String>>();
		for(Stmt.Catch c : s.catches) {
			Codes.Label lab;

			if(endLab == null) {
				endLab = CodeUtils.freshLabel();
				lab = Codes.TryEnd(endLab);
			} else {
				lab = Codes.Label(CodeUtils.freshLabel());
			}
			Type pt = c.type.raw();
			// TODO: deal with exception type constraints
			catches.add(new Pair<Type,String>(pt,lab.label));
			codes.add(lab, attributes(c));
			environment.put(exceptionRegister, c.variable);
			for (Stmt st : c.stmts) {
				generate(st, environment, codes, context);
			}
			codes.add(Codes.Goto(exitLab),attributes(c));
		}

		codes.add(start, Codes.TryCatch(exceptionRegister,endLab,catches),attributes(s));
		codes.add(Codes.Label(exitLab), attributes(s));
	}

	/**
=======
>>>>>>> 940eea50
	 * Translate a while loop into WyIL bytecodes. Consider the following use of
	 * a while statement:
	 *
	 * <pre>
	 * while x < 10:
	 *    x = x + 1
	 * ...
	 * </pre>
	 *
	 * This might be translated into the following WyIL bytecodes:
	 *
	 * <pre>
	 * loop (%0)
	 *     const %3 = 10
	 *     ifge %0, %3 goto label0
	 *     const %7 = 1
	 *     add %8 = %0, %7
	 *     assign %0 = %8
	 * .label0
	 * ...
	 * </pre>
	 *
	 * Here, we see that the evaluated loop condition is stored into temporary
	 * register 3 and that the condition is implemented using a conditional
	 * branch. Note that there is no explicit goto statement at the end of the
	 * loop body which loops back to the head (this is implicit in the loop
	 * bytecode).
	 *
	 * @param stmt
	 *            --- Statement to be translated.
	 * @param environment
	 *            --- Mapping from variable names to block registers.
	 * @param codes
	 *            --- Code block into which this statement is to be translated.
	 * @param context
	 *            --- Enclosing context of this statement (i.e. type, constant,
	 *            function or method declaration). The context is used to aid
	 *            with error reporting as it determines the enclosing file.
	 * @return
	 */
	private void generate(Stmt.While s, Environment environment,
			AttributedCodeBlock codes, Context context) {
		String exit = CodeUtils.freshLabel();

		AttributedCodeBlock body = codes.createSubBlock();
		
		if(s.invariants.size() > 0) {
			// Ok, there is at least one invariant expression. Therefore, create
			// an invariant bytecode.
			AttributedCodeBlock invariant = body.createSubBlock();

			for (Expr e : s.invariants) {
				String nextLab = CodeUtils.freshLabel();
				generateCondition(nextLab, e, environment, invariant, context);
				invariant.add(Codes.Fail(), attributes(e));
				invariant.add(Codes.Label(nextLab));
			}
			// Terminate invariant block
			invariant.add(Codes.Return());
			
			// FIXME: should we be creating multiple invariant bytecodes,
			// instead of one monolithic one?						
			body.add(Codes.Invariant(invariant.bytecodes()), attributes(s));
		}
		
		generateCondition(exit, invert(s.condition), environment, body,
				context);

		// FIXME: add a continue scope
		scopes.push(new LoopScope(exit));
		for (Stmt st : s.body) {
			generate(st, environment, body, context);
		}
		scopes.pop(); // break

		codes.add(Codes.Loop(new int[] {}, body.bytecodes()), attributes(s));
		codes.add(Codes.Label(exit), attributes(s));
	}

	/**
	 * Translate a do-while loop into WyIL bytecodes. Consider the following use
	 * of a do-while statement:
	 *
	 * <pre>
	 * do:
	 *    x = x + 1
	 * while x < 10
	 * ...
	 * </pre>
	 *
	 * This might be translated into the following WyIL bytecodes:
	 *
	 * <pre>
	 * loop (%0)
	 *     const %2 = 1
	 *     add %3 = %0, %2
	 *     assign %0 = %3
	 *     const %5 = 10
	 *     ifge %3, %5 goto label0
	 * .label0
	 * ...
	 * </pre>
	 *
	 * Here, we see that the evaluated loop condition is stored into temporary
	 * register 3 and that the condition is implemented using a conditional
	 * branch. Note that there is no explicit goto statement at the end of the
	 * loop body which loops back to the head (this is implicit in the loop
	 * bytecode).
	 *
	 * @param stmt
	 *            --- Statement to be translated.
	 * @param environment
	 *            --- Mapping from variable names to block registers.
	 * @param codes
	 *            --- Code block into which this statement is to be translated.
	 * @param context
	 *            --- Enclosing context of this statement (i.e. type, constant,
	 *            function or method declaration). The context is used to aid
	 *            with error reporting as it determines the enclosing file.
	 * @return
	 */
	private void generate(Stmt.DoWhile s, Environment environment,
			AttributedCodeBlock codes, Context context) {
		String exit = CodeUtils.freshLabel();

		AttributedCodeBlock body = codes.createSubBlock();

		// FIXME: add a continue scope
		scopes.push(new LoopScope(exit));
		for (Stmt st : s.body) {
			generate(st, environment, body, context);
		}
		scopes.pop(); // break

		if(s.invariants.size() > 0) {
			// Ok, there is at least one invariant expression. Therefore, create
			// an invariant bytecode.
			AttributedCodeBlock invariant = body.createSubBlock();

			for (Expr e : s.invariants) {
				String nextLab = CodeUtils.freshLabel();
				generateCondition(nextLab, e, environment, invariant, context);
				invariant.add(Codes.Fail(), attributes(e));
				invariant.add(Codes.Label(nextLab));
			}
			// Terminate invariant block
			invariant.add(Codes.Return());
			
			// FIXME: should we be creating multiple invariant bytecodes,
			// instead of one monolithic one?
			
			body.add(Codes.Invariant(invariant.bytecodes()), attributes(s));
		}
		
		generateCondition(exit, invert(s.condition), environment, body,
				context);

		codes.add(Codes.Loop(new int[] {}, body.bytecodes()), attributes(s));
		codes.add(Codes.Label(exit), attributes(s));
	}

	/**
	 * Translate a forall loop into WyIL bytecodes.
	 *
	 * @param stmt
	 *            --- Statement to be translated.
	 * @param environment
	 *            --- Mapping from variable names to block registers.
	 * @param codes
	 *            --- Code block into which this statement is to be translated.
	 * @param context
	 *            --- Enclosing context of this statement (i.e. type, constant,
	 *            function or method declaration). The context is used to aid
	 *            with error reporting as it determines the enclosing file.
	 * @return
	 */
	private void generate(Stmt.ForAll s, Environment environment,
			AttributedCodeBlock codes, Context context) {
		String exit = CodeUtils.freshLabel();

		int sourceRegister = generate(s.source, environment, codes, context);

		// FIXME: need to handle destructuring syntax properly.
		Type.EffectiveCollection rawSrcType = s.srcType.raw();
		int indexRegister = environment.allocate(rawSrcType.element(),
				s.variables.get(0));

		AttributedCodeBlock body = codes.createSubBlock();

		if (s.invariant != null) {
			// Ok, there is at least one invariant expression. Therefore, create
			// an invariant bytecode.
			AttributedCodeBlock invariant = body.createSubBlock();
			String nextLab = CodeUtils.freshLabel();
			generateCondition(nextLab, s.invariant, environment, invariant, context);
			invariant.add(Codes.Fail(), attributes(s.invariant));
			invariant.add(Codes.Label(nextLab));
			// Terminate invariant block
			invariant.add(Codes.Return());

			// FIXME: should we be creating multiple invariant bytecodes,
			// instead of one monolithic one?

			body.add(Codes.Invariant(invariant.bytecodes()), attributes(s));
		}

		// FIXME: add a continue scope
		scopes.push(new LoopScope(exit));
		for (Stmt st : s.body) {
			generate(st, environment, body, context);
		}
		scopes.pop(); // break

		codes.add(Codes.ForAll(rawSrcType, sourceRegister, indexRegister,
				new int[] {}, body.bytecodes()), attributes(s));

		codes.add(Codes.Label(exit), attributes(s));
	}

	// =========================================================================
	// Conditions
	// =========================================================================

	/**
	 * Translate a source-level condition into a WyIL block, using a given
	 * environment mapping named variables to slots. If the condition evaluates
	 * to true, then control is transferred to the given target. Otherwise,
	 * control will fall through to the following bytecode. This method is
	 * necessary because the WyIL bytecode implementing comparisons are only
	 * available as conditional branches. For example, consider this if
	 * statement:
	 *
	 * <pre>
	 * if x < y || x == y:
	 *     x = y
	 * else:
	 *     x = -y
	 * </pre>
	 *
	 * This might be translated into the following WyIL bytecodes:
	 *
	 * <pre>
	 *     iflt %0, %1 goto label0
	 *     ifne %0, %1 goto label1
	 * .label0
	 *     assign %0 = %1
	 *     goto label2
	 * .label1
	 *     neg %8 = %1
	 *     assign %0 = %8
	 * .label2
	 * </pre>
	 *
	 * Here, we see that the condition "x < y || x == y" is broken down into two
	 * conditional branches (which additionally implement short-circuiting). The
	 * branches are carefully selected implement the semantics of the logical OR
	 * operator '||'. This function is responsible for translating conditional
	 * expressions like this into sequences of conditional branches using
	 * short-circuiting.
	 *
	 * @param target
	 *            --- Target label to goto if condition is true. When the
	 *            condition is false, control falls simply through to the next
	 *            bytecode in sqeuence.
	 * @param condition
	 *            --- Source-level condition to be translated into a sequence of
	 *            one or more conditional branches.
	 * @param environment
	 *            --- Mapping from variable names to to slot numbers.
	 * @param codes
	 *            --- List of bytecodes onto which translation should be
	 *            appended.
	 * @return
	 */
	public void generateCondition(String target, Expr condition,
			Environment environment, AttributedCodeBlock codes,
			Context context) {
		try {

			// First, we see whether or not we can employ a special handler for
			// translating this condition.

			if (condition instanceof Expr.Constant) {
				generateCondition(target, (Expr.Constant) condition,
						environment, codes, context);
			} else if (condition instanceof Expr.UnOp) {
				generateCondition(target, (Expr.UnOp) condition, environment,
						codes, context);
			} else if (condition instanceof Expr.BinOp) {
				generateCondition(target, (Expr.BinOp) condition, environment,
						codes, context);
			} else if (condition instanceof Expr.Quantifier) {
				generateCondition(target, (Expr.Quantifier) condition,
						environment, codes, context);
			} else if (condition instanceof Expr.ConstantAccess
					|| condition instanceof Expr.LocalVariable
					|| condition instanceof Expr.AbstractInvoke
					|| condition instanceof Expr.AbstractIndirectInvoke
					|| condition instanceof Expr.FieldAccess
					|| condition instanceof Expr.IndexOf) {

				// This is the default case where no special handler applies. In
				// this case, we simply compares the computed value against
				// true. In some cases, we could actually do better. For
				// example, !(x < 5) could be rewritten into x >= 5.

				int r1 = generate(condition, environment, codes, context);
				int r2 = environment.allocate(Type.T_BOOL);
				codes.add(Codes.Const(r2, Constant.V_BOOL(true)),
						attributes(condition));
				codes.add(Codes.If(Type.T_BOOL, r1, r2, Codes.Comparator.EQ,
						target), attributes(condition));

			} else {
				syntaxError(errorMessage(INVALID_BOOLEAN_EXPRESSION), context,
						condition);
			}

		} catch (SyntaxError se) {
			throw se;
		} catch (Exception ex) {
			internalFailure(ex.getMessage(), context, condition, ex);
		}

	}

	/**
	 * <p>
	 * Translate a source-level condition which is a constant (i.e.
	 * <code>true</code> or <code>false</code>) into a WyIL block, using a given
	 * environment mapping named variables to slots. This may seem like a
	 * perverse case, but it is permitted to allow selective commenting of code.
	 * </p>
	 *
	 * <p>
	 * When the constant is true, an unconditional branch to the target is
	 * generated. Otherwise, nothing is generated and control falls through to
	 * the next bytecode in sequence.
	 * </p>
	 *
	 * @param target
	 *            --- Target label to goto if condition is true. When the
	 *            condition is false, control falls simply through to the next
	 *            bytecode in sqeuence.
	 * @param condition
	 *            --- Source-level condition to be translated into a sequence of
	 *            one or more conditional branches.
	 * @param environment
	 *            --- Mapping from variable names to to slot numbers.
	 * @param codes
	 *            --- List of bytecodes onto which translation should be
	 *            appended.
	 * @return
	 */
	private void generateCondition(String target, Expr.Constant c,
			Environment environment, AttributedCodeBlock codes,
			Context context) {
		Constant.Bool b = (Constant.Bool) c.value;
		if (b.value) {
			codes.add(Codes.Goto(target));
		} else {
			// do nout
		}
	}

	/**
	 * <p>
	 * Translate a source-level condition which is a binary expression into WyIL
	 * bytecodes, using a given environment mapping named variables to slots.
	 * </p>
	 *
	 * @param target
	 *            --- Target label to goto if condition is true. When the
	 *            condition is false, control falls simply through to the next
	 *            bytecode in sqeuence.
	 * @param condition
	 *            --- Source-level condition to be translated into a sequence of
	 *            one or more conditional branches.
	 * @param environment
	 *            --- Mapping from variable names to to slot numbers.
	 * @param codes
	 *            --- List of bytecodes onto which translation should be
	 *            appended.
	 * @return
	 */
	private void generateCondition(String target, Expr.BinOp v,
			Environment environment, AttributedCodeBlock codes,
			Context context) throws Exception {

		Expr.BOp bop = v.op;

		if (bop == Expr.BOp.OR) {
			generateCondition(target, v.lhs, environment, codes, context);
			generateCondition(target, v.rhs, environment, codes, context);

		} else if (bop == Expr.BOp.AND) {
			String exitLabel = CodeUtils.freshLabel();
			generateCondition(exitLabel, invert(v.lhs), environment, codes,
					context);
			generateCondition(target, v.rhs, environment, codes, context);
			codes.add(Codes.Label(exitLabel));

		} else if (bop == Expr.BOp.IS) {
			generateTypeCondition(target, v, environment, codes, context);

		} else {

			Codes.Comparator cop = OP2COP(bop, v, context);

			if (cop == Codes.Comparator.EQ
					&& v.lhs instanceof Expr.LocalVariable
					&& v.rhs instanceof Expr.Constant
					&& ((Expr.Constant) v.rhs).value == Constant.V_NULL) {
				// this is a simple rewrite to enable type inference.
				Expr.LocalVariable lhs = (Expr.LocalVariable) v.lhs;
				if (environment.get(lhs.var) == null) {
					syntaxError(errorMessage(UNKNOWN_VARIABLE), context, v.lhs);
				}
				int slot = environment.get(lhs.var);
				codes.add(
						Codes.IfIs(v.srcType.raw(), slot, Type.T_NULL, target),
						attributes(v));
			} else if (cop == Codes.Comparator.NEQ
					&& v.lhs instanceof Expr.LocalVariable
					&& v.rhs instanceof Expr.Constant
					&& ((Expr.Constant) v.rhs).value == Constant.V_NULL) {
				// this is a simple rewrite to enable type inference.
				String exitLabel = CodeUtils.freshLabel();
				Expr.LocalVariable lhs = (Expr.LocalVariable) v.lhs;
				if (environment.get(lhs.var) == null) {
					syntaxError(errorMessage(UNKNOWN_VARIABLE), context, v.lhs);
				}
				int slot = environment.get(lhs.var);
				codes.add(Codes.IfIs(v.srcType.raw(), slot, Type.T_NULL,
						exitLabel), attributes(v));
				codes.add(Codes.Goto(target));
				codes.add(Codes.Label(exitLabel));
			} else {
				int lhs = generate(v.lhs, environment, codes, context);
				int rhs = generate(v.rhs, environment, codes, context);
				codes.add(Codes.If(v.srcType.raw(), lhs, rhs, cop, target),
						attributes(v));
			}
		}
	}

	/**
	 * <p>
	 * Translate a source-level condition which represents a runtime type test
	 * (e.g. <code>x is int</code>) into WyIL bytecodes, using a given
	 * environment mapping named variables to slots. One subtlety of this arises
	 * when the lhs is a single variable. In this case, the variable will be
	 * retyped and, in order for this to work, we *must* perform the type test
	 * on the actual varaible, rather than a temporary.
	 * </p>
	 *
	 * @param target
	 *            --- Target label to goto if condition is true. When the
	 *            condition is false, control falls simply through to the next
	 *            bytecode in sqeuence.
	 * @param condition
	 *            --- Source-level binary condition to be translated into a
	 *            sequence of one or more conditional branches.
	 * @param environment
	 *            --- Mapping from variable names to to slot numbers.
	 * @param codes
	 *            --- List of bytecodes onto which translation should be
	 *            appended.
	 * @return
	 */
	private void generateTypeCondition(String target, Expr.BinOp condition,
			Environment environment, AttributedCodeBlock codes,
			Context context) throws Exception {
		int leftOperand;

		if (condition.lhs instanceof Expr.LocalVariable) {
			// This is the case where the lhs is a single variable and, hence,
			// will be retyped by this operation. In this case, we must operate
			// on the original variable directly, rather than a temporary
			// variable (since, otherwise, we'll retype the temporary but not
			// the intended variable).
			Expr.LocalVariable lhs = (Expr.LocalVariable) condition.lhs;
			if (environment.get(lhs.var) == null) {
				syntaxError(errorMessage(UNKNOWN_VARIABLE), context,
						condition.lhs);
			}
			leftOperand = environment.get(lhs.var);
		} else {
			// This is the general case whether the lhs is an arbitrary variable
			// and, hence, retyping does not apply. Therefore, we can simply
			// evaluate the lhs into a temporary register as per usual.
			leftOperand = generate(condition.lhs, environment, codes, context);
		}

		// Note, the type checker guarantees that the rhs is a type val, so the
		// following cast is always safe.
		Expr.TypeVal rhs = (Expr.TypeVal) condition.rhs;

		codes.add(Codes.IfIs(condition.srcType.raw(), leftOperand,
				rhs.type.raw(), target), attributes(condition));
	}

	/**
	 * <p>
	 * Translate a source-level condition which represents a unary condition
	 * into WyIL bytecodes, using a given environment mapping named variables to
	 * slots. Note, the only valid unary condition is logical not. To implement
	 * this, we simply generate the underlying condition and reroute its branch
	 * targets.
	 * </p>
	 *
	 * @param target
	 *            --- Target label to goto if condition is true. When the
	 *            condition is false, control falls simply through to the next
	 *            bytecode in sqeuence.
	 * @param condition
	 *            --- Source-level condition to be translated into a sequence of
	 *            one or more conditional branches.
	 * @param environment
	 *            --- Mapping from variable names to to slot numbers.
	 * @param codes
	 *            --- List of bytecodes onto which translation should be
	 *            appended.
	 * @return
	 */
	private void generateCondition(String target, Expr.UnOp v,
			Environment environment, AttributedCodeBlock codes,
			Context context) {
		Expr.UOp uop = v.op;
		switch (uop) {
		case NOT:
			// What we do is generate the underlying expression whilst setting
			// its true destination to a temporary label. Then, for the fall
			// through case we branch to our true destination.

			String label = CodeUtils.freshLabel();
			generateCondition(label, v.mhs, environment, codes, context);
			codes.add(Codes.Goto(target));
			codes.add(Codes.Label(label));
			return;
		default:
			// Nothing else is a valud boolean condition here.
			syntaxError(errorMessage(INVALID_BOOLEAN_EXPRESSION), context, v);
		}
	}

	/**
	 * <p>
	 * Translate a source-level condition which represents a quantifier
	 * expression into WyIL bytecodes, using a given environment mapping named
	 * variables to slots.
	 * </p>
	 *
	 * @param target
	 *            --- Target label to goto if condition is true. When the
	 *            condition is false, control falls simply through to the next
	 *            bytecode in sqeuence.
	 * @param condition
	 *            --- Source-level condition to be translated into a sequence of
	 *            one or more conditional branches.
	 * @param environment
	 *            --- Mapping from variable names to to slot numbers.
	 * @param codes
	 *            --- List of bytecodes onto which translation should be
	 *            appended.
	 * @return
	 */
	private void generateCondition(String target, Expr.Quantifier e,
			Environment environment, AttributedCodeBlock codes,
			Context context) {

		String exit = CodeUtils.freshLabel();
		generate(e.sources.iterator(),target,exit,e,environment,codes,context);

		switch(e.cop) {
		case NONE:
			codes.add(Codes.Goto(target));
			codes.add(Codes.Label(exit));
			break;
		case SOME:
			break;
		case ALL:
			codes.add(Codes.Goto(target));
			codes.add(Codes.Label(exit));
			break;
		}
	}

	private void generate(
			Iterator<Pair<String,Expr>> srcIterator,
			String trueLabel,
			String falseLabel,
			Expr.Quantifier e, Environment environment,
			AttributedCodeBlock codes, Context context) {

		if(srcIterator.hasNext()) {
			// This is the inductive case (i.e. an outer loop)
			Pair<String,Expr> src = srcIterator.next();

			// First, determine the src slot.
			Nominal.EffectiveCollection srcType = (Nominal.EffectiveCollection) src
					.second().result();

			int srcSlot;
			int varSlot = environment.allocate(srcType.raw().element(),
					src.first());

			if (src.second() instanceof Expr.LocalVariable) {
				// this is a little optimisation to produce slightly better
				// code.
				Expr.LocalVariable v = (Expr.LocalVariable) src.second();
				srcSlot = environment.get(v.var);
			} else {
				srcSlot = generate(src.second(), environment, codes, context);
			}

			// Second, recursively generate remaining parts
			AttributedCodeBlock block = codes.createSubBlock();
			generate(srcIterator,trueLabel,falseLabel,e,environment,block,context);
			
			// Finally, create the forall loop bytecode
			codes.add(Codes.Quantify(srcType.raw(), srcSlot, varSlot, new int[0],
					block.bytecodes()), attributes(e));
		} else {
			// This is the base case (i.e. the innermost loop)
			switch (e.cop) {
			case NONE:
				generateCondition(falseLabel, e.condition, environment, codes,
						context);
				break;
			case SOME:
				generateCondition(trueLabel, e.condition, environment, codes,
						context);
				break;
			case ALL:
				generateCondition(falseLabel, invert(e.condition), environment,
						codes, context);
				break;
			}
		}
	}

	// =========================================================================
	// Expressions
	// =========================================================================

	/**
	 * Translate a source-level expression into a WYIL bytecode block, using a
	 * given environment mapping named variables to registers. The result of the
	 * expression is stored in a given target register.
	 *
	 * @param expression
	 *            --- Source-level expression to be translated
	 * @param environment
	 *            --- Mapping from variable names to to slot numbers.
	 * @param codes
	 *            --- List of bytecodes onto which translation should be
	 *            appended.
	 *
	 * @return --- the register
	 */
	public int generate(Expr expression, Environment environment,
			AttributedCodeBlock codes, Context context) {
		try {
			if (expression instanceof Expr.Constant) {
				return generate((Expr.Constant) expression, environment, codes,
						context);
			} else if (expression instanceof Expr.LocalVariable) {
				return generate((Expr.LocalVariable) expression, environment,
						codes, context);
			} else if (expression instanceof Expr.ConstantAccess) {
				return generate((Expr.ConstantAccess) expression, environment,
						codes, context);
			} else if (expression instanceof Expr.Set) {
				return generate((Expr.Set) expression, environment, codes,
						context);
			} else if (expression instanceof Expr.List) {
				return generate((Expr.List) expression, environment, codes,
						context);
			} else if (expression instanceof Expr.SubList) {
				return generate((Expr.SubList) expression, environment, codes,
						context);
			} else if (expression instanceof Expr.SubString) {
				return generate((Expr.SubString) expression, environment,
						codes, context);
			} else if (expression instanceof Expr.BinOp) {
				return generate((Expr.BinOp) expression, environment, codes,
						context);
			} else if (expression instanceof Expr.LengthOf) {
				return generate((Expr.LengthOf) expression, environment, codes,
						context);
			} else if (expression instanceof Expr.Dereference) {
				return generate((Expr.Dereference) expression, environment,
						codes, context);
			} else if (expression instanceof Expr.Cast) {
				return generate((Expr.Cast) expression, environment, codes,
						context);
			} else if (expression instanceof Expr.IndexOf) {
				return generate((Expr.IndexOf) expression, environment, codes,
						context);
			} else if (expression instanceof Expr.UnOp) {
				return generate((Expr.UnOp) expression, environment, codes,
						context);
			} else if (expression instanceof Expr.FunctionCall) {
				return generate((Expr.FunctionCall) expression, environment,
						codes, context);
			} else if (expression instanceof Expr.MethodCall) {
				return generate((Expr.MethodCall) expression, environment,
						codes, context);
			} else if (expression instanceof Expr.IndirectFunctionCall) {
				return generate((Expr.IndirectFunctionCall) expression,
						environment, codes, context);
			} else if (expression instanceof Expr.IndirectMethodCall) {
				return generate((Expr.IndirectMethodCall) expression,
						environment, codes, context);
			} else if (expression instanceof Expr.Quantifier) {
				return generate((Expr.Quantifier) expression, environment,
						codes, context);
			} else if (expression instanceof Expr.FieldAccess) {
				return generate((Expr.FieldAccess) expression, environment,
						codes, context);
			} else if (expression instanceof Expr.Record) {
				return generate((Expr.Record) expression, environment, codes,
						context);
			} else if (expression instanceof Expr.Tuple) {
				return generate((Expr.Tuple) expression, environment, codes,
						context);
			} else if (expression instanceof Expr.Map) {
				return generate((Expr.Map) expression, environment, codes,
						context);
			} else if (expression instanceof Expr.FunctionOrMethod) {
				return generate((Expr.FunctionOrMethod) expression,
						environment, codes, context);
			} else if (expression instanceof Expr.Lambda) {
				return generate((Expr.Lambda) expression, environment, codes,
						context);
			} else if (expression instanceof Expr.New) {
				return generate((Expr.New) expression, environment, codes,
						context);
			} else {
				// should be dead-code
				internalFailure("unknown expression: "
						+ expression.getClass().getName(), context, expression);
			}
		} catch (ResolveError rex) {
			syntaxError(rex.getMessage(), context, expression, rex);
		} catch (SyntaxError se) {
			throw se;
		} catch (Exception ex) {
			internalFailure(ex.getMessage(), context, expression, ex);
		}

		return -1; // deadcode
	}

	public int generate(Expr.MethodCall expr, Environment environment,
			AttributedCodeBlock codes, Context context) throws ResolveError {
		int target = environment.allocate(expr.result().raw());
		generate(expr, target, environment, codes, context);
		return target;
	}

	public void generate(Expr.MethodCall expr, int target,
			Environment environment, AttributedCodeBlock codes,
			Context context) throws ResolveError {
		int[] operands = generate(expr.arguments, environment, codes, context);
		codes.add(
				Codes.Invoke(expr.methodType.nominal(), target, operands,
						expr.nid()), attributes(expr));
	}

	public int generate(Expr.FunctionCall expr, Environment environment,
			AttributedCodeBlock codes, Context context) throws ResolveError {
		int target = environment.allocate(expr.result().raw());
		generate(expr, target, environment, codes, context);
		return target;
	}

	public void generate(Expr.FunctionCall expr, int target,
			Environment environment, AttributedCodeBlock codes,
			Context context) throws ResolveError {
		int[] operands = generate(expr.arguments, environment, codes, context);
		codes.add(
				Codes.Invoke(expr.functionType.nominal(), target, operands,
						expr.nid()), attributes(expr));
	}

	public int generate(Expr.IndirectFunctionCall expr,
			Environment environment, AttributedCodeBlock codes,
			Context context) throws ResolveError {
		int target = environment.allocate(expr.result().raw());
		generate(expr, target, environment, codes, context);
		return target;
	}

	public void generate(Expr.IndirectFunctionCall expr, int target,
			Environment environment, AttributedCodeBlock codes,
			Context context) throws ResolveError {
		int operand = generate(expr.src, environment, codes, context);
		int[] operands = generate(expr.arguments, environment, codes, context);
		codes.add(Codes.IndirectInvoke(expr.functionType.raw(), target,
				operand, operands), attributes(expr));
	}

	public int generate(Expr.IndirectMethodCall expr, Environment environment,
			AttributedCodeBlock codes, Context context) throws ResolveError {
		int target = environment.allocate(expr.result().raw());
		generate(expr, target, environment, codes, context);
		return target;
	}

	public void generate(Expr.IndirectMethodCall expr, int target,
			Environment environment, AttributedCodeBlock codes,
			Context context) throws ResolveError {
		int operand = generate(expr.src, environment, codes, context);
		int[] operands = generate(expr.arguments, environment, codes, context);
		codes.add(Codes.IndirectInvoke(expr.methodType.raw(), target, operand,
				operands), attributes(expr));
	}

	private int generate(Expr.Constant expr, Environment environment,
			AttributedCodeBlock codes, Context context) {
		Constant val = expr.value;
		int target = environment.allocate(val.type());
		codes.add(Codes.Const(target, expr.value), attributes(expr));
		return target;
	}

	private int generate(Expr.FunctionOrMethod expr, Environment environment,
			AttributedCodeBlock codes, Context context) {
		Type.FunctionOrMethod type = expr.type.raw();
		int target = environment.allocate(type);
		codes.add(Codes.Lambda(type, target, Collections.EMPTY_LIST, expr.nid),
				attributes(expr));
		return target;
	}

	private int generate(Expr.Lambda expr, Environment environment,
			AttributedCodeBlock codes, Context context) {
		Type.FunctionOrMethod tfm = expr.type.raw();
		List<Type> tfm_params = tfm.params();
		List<WhileyFile.Parameter> expr_params = expr.parameters;

		// Create environment for the lambda body.
		ArrayList<Integer> operands = new ArrayList<Integer>();
		ArrayList<Type> paramTypes = new ArrayList<Type>();
		Environment benv = new Environment();
		for (int i = 0; i != tfm_params.size(); ++i) {
			Type type = tfm_params.get(i);
			benv.allocate(type, expr_params.get(i).name);
			paramTypes.add(type);
			operands.add(Codes.NULL_REG);
		}
		for (Pair<Type, String> v : Exprs.uses(expr.body, context)) {
			if (benv.get(v.second()) == null) {
				Type type = v.first();
				benv.allocate(type, v.second());
				paramTypes.add(type);
				operands.add(environment.get(v.second()));
			}
		}

		// Generate body based on current environment
		AttributedCodeBlock body = new AttributedCodeBlock(new SourceLocationMap());
		if (tfm.ret() != Type.T_VOID) {
			int target = generate(expr.body, benv, body, context);
			body.add(Codes.Return(tfm.ret(), target), attributes(expr));
		} else {
			body.add(Codes.Return(), attributes(expr));
		}

		// Create concrete type for private lambda function
		Type.FunctionOrMethod cfm;
		if (tfm instanceof Type.Function) {
			cfm = Type.Function(tfm.ret(), tfm.throwsClause(), paramTypes);
		} else {
			cfm = Type.Method(tfm.ret(), tfm.throwsClause(), paramTypes);
		}

		// Construct private lambda function using generated body
		int id = expr.attribute(Attribute.Source.class).start;
		String name = "$lambda" + id;
		ArrayList<Modifier> modifiers = new ArrayList<Modifier>();
		modifiers.add(Modifier.PRIVATE);
		ArrayList<WyilFile.Case> cases = new ArrayList<WyilFile.Case>();
		cases.add(new WyilFile.Case(body, Collections.EMPTY_LIST,
				Collections.EMPTY_LIST, attributes(expr)));
		WyilFile.FunctionOrMethodDeclaration lambda = new WyilFile.FunctionOrMethodDeclaration(
				modifiers, name, cfm, cases, attributes(expr));
		lambdas.add(lambda);
		Path.ID mid = context.file().module;
		NameID nid = new NameID(mid, name);

		// Finally, create the lambda
		int target = environment.allocate(tfm);
		codes.add(Codes.Lambda(cfm, target, operands, nid), attributes(expr));
		return target;
	}

	private int generate(Expr.ConstantAccess expr, Environment environment,
			AttributedCodeBlock codes, Context context) throws ResolveError {
		Constant val = expr.value;
		int target = environment.allocate(val.type());
		codes.add(Codes.Const(target, val), attributes(expr));
		return target;
	}

	private int generate(Expr.LocalVariable expr, Environment environment,
			AttributedCodeBlock codes, Context context) throws ResolveError {

		if (environment.get(expr.var) != null) {
			Type type = expr.result().raw();
			return environment.get(expr.var);
		} else {
			syntaxError(errorMessage(VARIABLE_POSSIBLY_UNITIALISED), context,
					expr);
			return -1;
		}
	}

	private int generate(Expr.UnOp expr, Environment environment,
			AttributedCodeBlock codes, Context context) {
		int operand = generate(expr.mhs, environment, codes, context);
		int target = environment.allocate(expr.result().raw());
		switch (expr.op) {
		case NEG:
			codes.add(Codes.UnaryOperator(expr.result().raw(), target, operand,
					Codes.UnaryOperatorKind.NEG), attributes(expr));
			break;
		case INVERT:
			codes.add(Codes.Invert(expr.result().raw(), target, operand),
					attributes(expr));
			break;
		case NOT:
			String falseLabel = CodeUtils.freshLabel();
			String exitLabel = CodeUtils.freshLabel();
			generateCondition(falseLabel, expr.mhs, environment, codes, context);
			codes.add(Codes.Const(target, Constant.V_BOOL(true)),
					attributes(expr));
			codes.add(Codes.Goto(exitLabel));
			codes.add(Codes.Label(falseLabel));
			codes.add(Codes.Const(target, Constant.V_BOOL(false)),
					attributes(expr));
			codes.add(Codes.Label(exitLabel));
			break;
		default:
			// should be dead-code
			internalFailure("unexpected unary operator encountered", context,
					expr);
			return -1;
		}
		return target;
	}

	private int generate(Expr.LengthOf expr, Environment environment,
			AttributedCodeBlock codes, Context context) {
		int operand = generate(expr.src, environment, codes, context);
		int target = environment.allocate(expr.result().raw());
		codes.add(Codes.LengthOf(expr.srcType.raw(), target, operand),
				attributes(expr));
		return target;
	}

	private int generate(Expr.Dereference expr, Environment environment,
			AttributedCodeBlock codes, Context context) {
		int operand = generate(expr.src, environment, codes, context);
		int target = environment.allocate(expr.result().raw());
		codes.add(Codes.Dereference(expr.srcType.raw(), target, operand),
				attributes(expr));
		return target;
	}

	private int generate(Expr.IndexOf expr, Environment environment,
			AttributedCodeBlock codes, Context context) {
		int srcOperand = generate(expr.src, environment, codes, context);
		int idxOperand = generate(expr.index, environment, codes, context);
		int target = environment.allocate(expr.result().raw());
		codes.add(Codes.IndexOf(expr.srcType.raw(), target, srcOperand,
				idxOperand), attributes(expr));
		return target;
	}

	private int generate(Expr.Cast expr, Environment environment,
			AttributedCodeBlock codes, Context context) {
		int operand = generate(expr.expr, environment, codes, context);
		Type from = expr.expr.result().raw();
		Type to = expr.result().raw();
		int target = environment.allocate(to);
		codes.add(Codes.Convert(from, target, operand, to), attributes(expr));
		return target;
	}

	private int generate(Expr.BinOp v, Environment environment,
			AttributedCodeBlock codes, Context context) throws Exception {

		// could probably use a range test for this somehow
		if (v.op == Expr.BOp.EQ || v.op == Expr.BOp.NEQ || v.op == Expr.BOp.LT
				|| v.op == Expr.BOp.LTEQ || v.op == Expr.BOp.GT
				|| v.op == Expr.BOp.GTEQ || v.op == Expr.BOp.SUBSET
				|| v.op == Expr.BOp.SUBSETEQ || v.op == Expr.BOp.ELEMENTOF
				|| v.op == Expr.BOp.AND || v.op == Expr.BOp.OR) {
			String trueLabel = CodeUtils.freshLabel();
			String exitLabel = CodeUtils.freshLabel();
			generateCondition(trueLabel, v, environment, codes, context);
			int target = environment.allocate(Type.T_BOOL);
			codes.add(Codes.Const(target, Constant.V_BOOL(false)),
					attributes(v));
			codes.add(Codes.Goto(exitLabel));
			codes.add(Codes.Label(trueLabel));
			codes.add(Codes.Const(target, Constant.V_BOOL(true)), attributes(v));
			codes.add(Codes.Label(exitLabel));
			return target;

		} else {

			Expr.BOp bop = v.op;
			int leftOperand = generate(v.lhs, environment, codes, context);
			int rightOperand = generate(v.rhs, environment, codes, context);
			Type result = v.result().raw();
			int target = environment.allocate(result);

			switch (bop) {
			case UNION:
				codes.add(
						Codes.SetOperator((Type.EffectiveSet) result, target,
								leftOperand, rightOperand,
								Codes.SetOperatorKind.UNION), attributes(v));
				break;

			case INTERSECTION:
				codes.add(Codes.SetOperator((Type.EffectiveSet) result, target,
						leftOperand, rightOperand,
						Codes.SetOperatorKind.INTERSECTION), attributes(v));
				break;

			case DIFFERENCE:
				codes.add(Codes.SetOperator((Type.EffectiveSet) result, target,
						leftOperand, rightOperand,
						Codes.SetOperatorKind.DIFFERENCE), attributes(v));
				break;

			case LISTAPPEND:
				codes.add(Codes.ListOperator((Type.EffectiveList) result,
						target, leftOperand, rightOperand,
						Codes.ListOperatorKind.APPEND), attributes(v));
				break;

			case STRINGAPPEND:
				Type lhs = v.lhs.result().raw();
				Type rhs = v.rhs.result().raw();
				Codes.StringOperatorKind op;
				if (lhs == Type.T_STRING && rhs == Type.T_STRING) {
					op = Codes.StringOperatorKind.APPEND;
				} else if (lhs == Type.T_STRING
						&& Type.isSubtype(Type.T_CHAR, rhs)) {
					op = Codes.StringOperatorKind.LEFT_APPEND;
				} else if (rhs == Type.T_STRING
						&& Type.isSubtype(Type.T_CHAR, lhs)) {
					op = Codes.StringOperatorKind.RIGHT_APPEND;
				} else {
					// this indicates that one operand must be explicitly
					// converted
					// into a string.
					op = Codes.StringOperatorKind.APPEND;
				}
				codes.add(Codes.StringOperator(target, leftOperand,
						rightOperand, op), attributes(v));
				break;

			default:
				codes.add(Codes.BinaryOperator(result, target, leftOperand,
						rightOperand, OP2BOP(bop, v, context)), attributes(v));
			}

			return target;
		}
	}

	private int generate(Expr.Set expr, Environment environment,
			AttributedCodeBlock codes, Context context) {
		int[] operands = generate(expr.arguments, environment, codes, context);
		int target = environment.allocate(expr.result().raw());
		codes.add(Codes.NewSet(expr.type.raw(), target, operands),
				attributes(expr));
		return target;
	}

	private int generate(Expr.List expr, Environment environment,
			AttributedCodeBlock codes, Context context) {
		int[] operands = generate(expr.arguments, environment, codes, context);
		int target = environment.allocate(expr.result().raw());
		codes.add(Codes.NewList(expr.type.raw(), target, operands),
				attributes(expr));
		return target;
	}

	private int generate(Expr.SubList expr, Environment environment,
			AttributedCodeBlock codes, Context context) {
		int srcOperand = generate(expr.src, environment, codes, context);
		int startOperand = generate(expr.start, environment, codes, context);
		int endOperand = generate(expr.end, environment, codes, context);
		int target = environment.allocate(expr.result().raw());
		codes.add(Codes.SubList(expr.type.raw(), target, srcOperand,
				startOperand, endOperand), attributes(expr));
		return target;
	}

	private int generate(Expr.SubString v, Environment environment,
			AttributedCodeBlock codes, Context context) {
		int srcOperand = generate(v.src, environment, codes, context);
		int startOperand = generate(v.start, environment, codes, context);
		int endOperand = generate(v.end, environment, codes, context);
		int target = environment.allocate(v.result().raw());
		codes.add(
				Codes.SubString(target, srcOperand, startOperand, endOperand),
				attributes(v));
		return target;
	}

	private int generate(Expr.Quantifier e, Environment environment,
			AttributedCodeBlock codes, Context context) {
		String trueLabel = CodeUtils.freshLabel();
		String exitLabel = CodeUtils.freshLabel();
		generateCondition(trueLabel, e, environment, codes, context);
		int target = environment.allocate(Type.T_BOOL);
		codes.add(Codes.Const(target, Constant.V_BOOL(false)), attributes(e));
		codes.add(Codes.Goto(exitLabel));
		codes.add(Codes.Label(trueLabel));
		codes.add(Codes.Const(target, Constant.V_BOOL(true)), attributes(e));
		codes.add(Codes.Label(exitLabel));
		return target;
	}

	private int generate(Expr.Record expr, Environment environment,
			AttributedCodeBlock codes, Context context) {
		ArrayList<String> keys = new ArrayList<String>(expr.fields.keySet());
		Collections.sort(keys);
		int[] operands = new int[expr.fields.size()];
		for (int i = 0; i != operands.length; ++i) {
			String key = keys.get(i);
			Expr arg = expr.fields.get(key);
			operands[i] = generate(arg, environment, codes, context);
		}
		int target = environment.allocate(expr.result().raw());
		codes.add(Codes.NewRecord(expr.result().raw(), target, operands),
				attributes(expr));
		return target;
	}

	private int generate(Expr.Tuple expr, Environment environment,
			AttributedCodeBlock codes, Context context) {
		int[] operands = generate(expr.fields, environment, codes, context);
		int target = environment.allocate(expr.result().raw());
		codes.add(Codes.NewTuple(expr.result().raw(), target, operands),
				attributes(expr));
		return target;
	}

	private int generate(Expr.Map expr, Environment environment,
			AttributedCodeBlock codes, Context context) {
		int[] operands = new int[expr.pairs.size() * 2];
		for (int i = 0; i != expr.pairs.size(); ++i) {
			Pair<Expr, Expr> e = expr.pairs.get(i);
			operands[i << 1] = generate(e.first(), environment, codes, context);
			operands[(i << 1) + 1] = generate(e.second(), environment, codes,
					context);
		}
		int target = environment.allocate(expr.result().raw());
		codes.add(Codes.NewMap(expr.result().raw(), target, operands),
				attributes(expr));
		return target;
	}

	private int generate(Expr.FieldAccess expr, Environment environment,
			AttributedCodeBlock codes, Context context) {
		int operand = generate(expr.src, environment, codes, context);
		int target = environment.allocate(expr.result().raw());
		codes.add(
				Codes.FieldLoad(expr.srcType.raw(), target, operand, expr.name),
				attributes(expr));
		return target;
	}

	private int generate(Expr.New expr, Environment environment,
			AttributedCodeBlock codes, Context context) throws ResolveError {
		int operand = generate(expr.expr, environment, codes, context);
		int target = environment.allocate(expr.result().raw());
		codes.add(Codes.NewObject(expr.type.raw(), target, operand));
		return target;
	}

	private int[] generate(List<Expr> arguments, Environment environment,
			AttributedCodeBlock codes, Context context) {
		int[] operands = new int[arguments.size()];
		for (int i = 0; i != operands.length; ++i) {
			Expr arg = arguments.get(i);
			operands[i] = generate(arg, environment, codes, context);
		}
		return operands;
	}

	// =========================================================================
	// Helpers
	// =========================================================================

	private Codes.BinaryOperatorKind OP2BOP(Expr.BOp bop,
			SyntacticElement elem, Context context) {
		switch (bop) {
		case ADD:
			return Codes.BinaryOperatorKind.ADD;
		case SUB:
			return Codes.BinaryOperatorKind.SUB;
		case MUL:
			return Codes.BinaryOperatorKind.MUL;
		case DIV:
			return Codes.BinaryOperatorKind.DIV;
		case REM:
			return Codes.BinaryOperatorKind.REM;
		case RANGE:
			return Codes.BinaryOperatorKind.RANGE;
		case BITWISEAND:
			return Codes.BinaryOperatorKind.BITWISEAND;
		case BITWISEOR:
			return Codes.BinaryOperatorKind.BITWISEOR;
		case BITWISEXOR:
			return Codes.BinaryOperatorKind.BITWISEXOR;
		case LEFTSHIFT:
			return Codes.BinaryOperatorKind.LEFTSHIFT;
		case RIGHTSHIFT:
			return Codes.BinaryOperatorKind.RIGHTSHIFT;
		default:
			syntaxError(errorMessage(INVALID_BINARY_EXPRESSION), context, elem);
		}
		// dead-code
		return null;
	}

	private Codes.Comparator OP2COP(Expr.BOp bop, SyntacticElement elem,
			Context context) {
		switch (bop) {
		case EQ:
			return Codes.Comparator.EQ;
		case NEQ:
			return Codes.Comparator.NEQ;
		case LT:
			return Codes.Comparator.LT;
		case LTEQ:
			return Codes.Comparator.LTEQ;
		case GT:
			return Codes.Comparator.GT;
		case GTEQ:
			return Codes.Comparator.GTEQ;
		case SUBSET:
			return Codes.Comparator.SUBSET;
		case SUBSETEQ:
			return Codes.Comparator.SUBSETEQ;
		case ELEMENTOF:
			return Codes.Comparator.IN;
		default:
			syntaxError(errorMessage(INVALID_BOOLEAN_EXPRESSION), context, elem);
		}
		// dead-code
		return null;
	}

	/**
	 * The purpose of this method is to construct aliases for variables declared
	 * as part of type patterns. For example:
	 *
	 * <pre>
	 * type tup as {int x, int y} where x < y
	 * </pre>
	 *
	 * Here, variables <code>x</code> and <code>y</code> are declared as part of
	 * the type pattern, and we translate them into the aliases : $.x and $.y,
	 * where "$" is the root variable passed as a parameter.
	 *
	 * @param src
	 * @param t
	 * @param environment
	 */
	public static void addDeclaredVariables(int root, TypePattern pattern,
			Type type, Environment environment, AttributedCodeBlock blk) {

		if (pattern instanceof TypePattern.Record) {
			TypePattern.Record tp = (TypePattern.Record) pattern;
			Type.Record tt = (Type.Record) type;
			for (TypePattern.Leaf element : tp.elements) {
				String fieldName = element.var.var;
				Type fieldType = tt.field(fieldName);
				int target = environment.allocate(fieldType);
				blk.add(Codes.FieldLoad(tt, target, root, fieldName));
				addDeclaredVariables(target, element, fieldType, environment,
						blk);
			}
		} else if (pattern instanceof TypePattern.Tuple) {
			TypePattern.Tuple tp = (TypePattern.Tuple) pattern;
			Type.Tuple tt = (Type.Tuple) type;
			for (int i = 0; i != tp.elements.size(); ++i) {
				TypePattern element = tp.elements.get(i);
				Type elemType = tt.element(i);
				int target = environment.allocate(elemType);
				blk.add(Codes.TupleLoad(tt, target, root, i));
				addDeclaredVariables(target, element, elemType, environment,
						blk);
			}
		} else if (pattern instanceof TypePattern.Rational) {
			TypePattern.Rational tp = (TypePattern.Rational) pattern;
			int num = environment.allocate(Type.T_INT);
			int den = environment.allocate(Type.T_INT);
			blk.add(Codes.UnaryOperator(Type.T_REAL, num, root,
					Codes.UnaryOperatorKind.NUMERATOR));
			blk.add(Codes.UnaryOperator(Type.T_REAL, den, root,
					Codes.UnaryOperatorKind.DENOMINATOR));
			addDeclaredVariables(num, tp.numerator, Type.T_INT, environment,
					blk);
			addDeclaredVariables(den, tp.denominator, Type.T_INT, environment,
					blk);
		} else {
			// do nothing for leaf
			TypePattern.Leaf lp = (TypePattern.Leaf) pattern;
			if (lp.var != null) {
				environment.put(root, lp.var.var);
			}
		}
	}

	@SuppressWarnings("incomplete-switch")
	private static Expr invert(Expr e) {
		if (e instanceof Expr.BinOp) {
			Expr.BinOp bop = (Expr.BinOp) e;
			Expr.BinOp nbop = null;
			switch (bop.op) {
			case AND:
				nbop = new Expr.BinOp(Expr.BOp.OR, invert(bop.lhs),
						invert(bop.rhs), e.attributes());
				break;
			case OR:
				nbop = new Expr.BinOp(Expr.BOp.AND, invert(bop.lhs),
						invert(bop.rhs), e.attributes());
				break;
			case EQ:
				nbop = new Expr.BinOp(Expr.BOp.NEQ, bop.lhs, bop.rhs,
						e.attributes());
				break;
			case NEQ:
				nbop = new Expr.BinOp(Expr.BOp.EQ, bop.lhs, bop.rhs,
						e.attributes());
				break;
			case LT:
				nbop = new Expr.BinOp(Expr.BOp.GTEQ, bop.lhs, bop.rhs,
						e.attributes());
				break;
			case LTEQ:
				nbop = new Expr.BinOp(Expr.BOp.GT, bop.lhs, bop.rhs,
						e.attributes());
				break;
			case GT:
				nbop = new Expr.BinOp(Expr.BOp.LTEQ, bop.lhs, bop.rhs,
						e.attributes());
				break;
			case GTEQ:
				nbop = new Expr.BinOp(Expr.BOp.LT, bop.lhs, bop.rhs,
						e.attributes());
				break;
			}
			if (nbop != null) {
				nbop.srcType = bop.srcType;
				return nbop;
			}
		} else if (e instanceof Expr.UnOp) {
			Expr.UnOp uop = (Expr.UnOp) e;
			switch (uop.op) {
			case NOT:
				return uop.mhs;
			}
		}

		Expr.UnOp r = new Expr.UnOp(Expr.UOp.NOT, e);
		r.type = Nominal.T_BOOL;
		return r;
	}

	/**
	 * The attributes method extracts those attributes of relevance to WyIL, and
	 * discards those which are only used for the wyc front end.
	 *
	 * @param elem
	 * @return
	 */
	private static Collection<wyil.lang.Attribute> attributes(
			SyntacticElement elem) {
		ArrayList<wyil.lang.Attribute> attrs = new ArrayList<wyil.lang.Attribute>();
		Attribute.Source s = elem.attribute(Attribute.Source.class);
		if (s != null) {
			// TODO: need to identify the file here
			attrs.add(new wyil.attributes.SourceLocation(0, s.start, s.end));
		}
		return attrs;
	}

	/**
	 * Maintains a mapping from Variable names to their allocated register slot,
	 * and their declared types.
	 *
	 * @author David J. Pearce
	 *
	 */
	public static final class Environment {
		private final HashMap<String, Integer> var2idx;
		private final ArrayList<Type> idx2type;

		public Environment() {
			var2idx = new HashMap<String, Integer>();
			idx2type = new ArrayList<Type>();
		}

		public Environment(Environment env) {
			var2idx = new HashMap<String, Integer>(env.var2idx);
			idx2type = new ArrayList<Type>(env.idx2type);
		}

		public int allocate(Type t) {
			int idx = idx2type.size();
			idx2type.add(t);
			return idx;
		}

		public int allocate(Type t, String v) {
			int r = allocate(t);
			var2idx.put(v, r);
			return r;
		}

		public int size() {
			return idx2type.size();
		}

		public Integer get(String v) {
			return var2idx.get(v);
		}

		public String get(int idx) {
			for (Map.Entry<String, Integer> e : var2idx.entrySet()) {
				int jdx = e.getValue();
				if (jdx == idx) {
					return e.getKey();
				}
			}
			return null;
		}

		public void put(int idx, String v) {
			var2idx.put(v, idx);
		}

		public ArrayList<Type> asList() {
			return idx2type;
		}

		public String toString() {
			return idx2type.toString() + "," + var2idx.toString();
		}
	}

	private <T extends Scope> T findEnclosingScope(Class<T> c) {
		for (int i = scopes.size() - 1; i >= 0; --i) {
			Scope s = scopes.get(i);
			if (c.isInstance(s)) {
				return (T) s;
			}
		}
		return null;
	}

	/**
	 * Respresents the scope of a statement or block (e.g. for a While or For
	 * loop). The allows additional information to be retained about that scope
	 * and passed down to statements which need it (e.g. break / continued
	 * statements). It also allows such statements to determine what the
	 * "nearest" enclosing scope is.
	 *
	 * @author David J. Pearce
	 *
	 */
	private abstract class Scope {
	}

	/**
	 * A scope representing a given loop statement, allowing contained
	 * statements to determine where the break and continue statements should be
	 * directed.
	 *
	 *
	 * @author David J. Pearce
	 *
	 */
	private class LoopScope extends Scope {
		public final String breakLabel;

		public LoopScope(String l) {
			breakLabel = l;
		}
	}
}<|MERGE_RESOLUTION|>--- conflicted
+++ resolved
@@ -1031,88 +1031,6 @@
 	}
 
 	/**
-<<<<<<< HEAD
-	 * Translate a try-catch statement into WyIL bytecodes. Consider the
-	 * following try-catch block:
-	 *
-	 * <pre>
-	 * try:
-	 *     x = f(x+1)
-	 * catch(string err):
-	 *     return err
-	 * ...
-	 * </pre>
-	 *
-	 * This might be translated into the following WyIL bytecodes:
-	 *
-	 * <pre>
-	 *     trycatch string->label4
-	 *         const %4 = 1
-	 *         add %5 = %0, %4
-	 *         invoke %2 = (%5) test:f : function(int) -> int throws string
-	 *         goto label5
-	 * .label4
-	 *     const %6 = 0
-	 *     return %6
-	 * .label5
-	 *     ...
-	 * </pre>
-	 *
-	 * Here, we see the trycatch bytecode routes exceptions to the start of
-	 * their catch handlers. Likewise, at the end of the try block control
-	 * branches over the catch handlers to continue on with the remainder of the
-	 * function.
-	 *
-	 * @param stmt
-	 *            --- Statement to be translated.
-	 * @param environment
-	 *            --- Mapping from variable names to block registers.
-	 * @param codes
-	 *            --- Code block into which this statement is to be translated.
-	 * @param context
-	 *            --- Enclosing context of this statement (i.e. type, constant,
-	 *            function or method declaration). The context is used to aid
-	 *            with error reporting as it determines the enclosing file.
-	 * @return
-	 */
-	private void generate(TryCatch s, Environment environment, Code.Block codes, Context context) throws Exception {
-		int start = codes.size();
-		int exceptionRegister = environment.allocate(Type.T_ANY);
-		String exitLab = CodeUtils.freshLabel();
-
-		for (Stmt st : s.body) {
-			generate(st, environment, codes, context);
-		}
-		codes.add(Codes.Goto(exitLab),attributes(s));
-		String endLab = null;
-		ArrayList<Pair<Type,String>> catches = new ArrayList<Pair<Type,String>>();
-		for(Stmt.Catch c : s.catches) {
-			Codes.Label lab;
-
-			if(endLab == null) {
-				endLab = CodeUtils.freshLabel();
-				lab = Codes.TryEnd(endLab);
-			} else {
-				lab = Codes.Label(CodeUtils.freshLabel());
-			}
-			Type pt = c.type.raw();
-			// TODO: deal with exception type constraints
-			catches.add(new Pair<Type,String>(pt,lab.label));
-			codes.add(lab, attributes(c));
-			environment.put(exceptionRegister, c.variable);
-			for (Stmt st : c.stmts) {
-				generate(st, environment, codes, context);
-			}
-			codes.add(Codes.Goto(exitLab),attributes(c));
-		}
-
-		codes.add(start, Codes.TryCatch(exceptionRegister,endLab,catches),attributes(s));
-		codes.add(Codes.Label(exitLab), attributes(s));
-	}
-
-	/**
-=======
->>>>>>> 940eea50
 	 * Translate a while loop into WyIL bytecodes. Consider the following use of
 	 * a while statement:
 	 *
