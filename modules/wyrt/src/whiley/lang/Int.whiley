--- conflicted
+++ resolved
@@ -151,12 +151,7 @@
     return Int.toUnsignedByte(v)
 
 // parse a string representation of an integer value
-<<<<<<< HEAD
-public function parse(string input) -> int
-    throws SyntaxError:
-=======
-public function parse(string input) => int|null:
->>>>>>> 940eea50
+public function parse(string input) -> int|null:
     //
     // first, check for negative number
     int start = 0
