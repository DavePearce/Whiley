--- conflicted
+++ resolved
@@ -28,14 +28,8 @@
        in And (Assign[s,e] ++ ys)
 
 reduce And{And{Expr... xs}, Expr... ys}:
-<<<<<<< HEAD
-    => let zs = { x | x in xs } // PROBLEM WITH TYPE TEST
-       in And (ys ++ zs)
-
-=======
     => let zs = { Equals{Var((*x)[0]),(*x)[1]} | x in xs, x is Assign[string,Expr] },
            ws = { x | x in xs, !(x is Assign) }
        in And (ys ++ zs ++ ws)
->>>>>>> 8618fc20
 
 
